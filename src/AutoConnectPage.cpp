/**
 *  AutoConnect portal site web page implementation.
 *  @file   AutoConnectPage.cpp
 *  @author hieromon@gmail.com
<<<<<<< HEAD
 *  @version    1.2.0
 *  @date   2020-04-17
=======
 *  @version    1.1.7
 *  @date   2020-04-19
>>>>>>> d39545ce
 *  @copyright  MIT license.
 */

#if defined(ARDUINO_ARCH_ESP8266)
#include <ESP8266WiFi.h>
extern "C" {
#include <user_interface.h>
}
#elif defined(ARDUINO_ARCH_ESP32)
#include <esp_spi_flash.h>
#include <WiFi.h>
#define ENC_TYPE_NONE WIFI_AUTH_OPEN
#endif
#include "AutoConnect.h"
#include "AutoConnectPage.h"
#include "AutoConnectCredential.h"

/**< Basic CSS common to all pages */
const char AutoConnect::_CSS_BASE[] PROGMEM = {
  "html{"
    "font-family:Helvetica,Arial,sans-serif;"
    "font-size:16px;"
    "-ms-text-size-adjust:100%;"
    "-webkit-text-size-adjust:100%;"
    "-moz-osx-font-smoothing:grayscale;"
    "-webkit-font-smoothing:antialiased"
  "}"
  "body{"
    "margin:0;"
    "padding:0"
  "}"
  ".base-panel{"
    "margin:0 22px 0 22px"
  "}"
  ".base-panel * label :not(.bins){"
    "display:inline-block;"
    "width:3.0em;"
    "text-align:right"
  "}"
  ".base-panel * .slist{"
    "width:auto;"
    "font-size:0.9em;"
    "margin-left:10px;"
    "text-align:left"
  "}"
  "input{"
    "-moz-appearance:none;"
    "-webkit-appearance:none;"
    "font-size:0.9em;"
    "margin:8px 0 auto"
  "}"
  ".lap{"
    "visibility:collapse"
  "}"
  ".lap:target{"
    "visibility:visible"
  "}"
  ".lap:target .overlap{"
    "opacity:0.7;"
    "transition:0.3s"
  "}"
  ".lap:target .modal_button{"
    "opacity:1;"
    "transition:0.3s"
  "}"
  ".overlap{"
    "top:0;"
    "left:0;"
    "width:100%;"
    "height:100%;"
    "position:fixed;"
    "opacity:0;"
    "background:#000;"
    "z-index:1000"
  "}"
  ".modal_button{"
    "border-radius:13px;"
    "background:#660033;"
    "color:#ffffcc;"
    "padding:20px 30px;"
    "text-align:center;"
    "text-decoration:none;"
    "letter-spacing:1px;"
    "font-weight:bold;"
    "display:inline-block;"
    "top:40%;"
    "left:40%;"
    "width:20%;"
    "position:fixed;"
    "opacity:0;"
    "z-index:1001"
  "}"
};

/**< non-marked list for UL */
const char AutoConnect::_CSS_UL[] PROGMEM = {
  ".noorder,.exp{"
    "padding:0;"
    "list-style:none;"
    "display:table"
  "}"
  ".noorder li,.exp{"
    "display:table-row-group"
  "}"
  ".noorder li label, .exp li *{"
    "display:table-cell;"
    "width:auto;"
    "text-align:right;"
    "padding:10px 0.5em"
  "}"
  ".noorder input[type=\"checkbox\"]{"
    "-moz-appearance:checkbox;"
    "-webkit-appearance:checkbox"
  "}"
  ".noorder input[type=\"radio\"]{"
    "margin-right:0.5em;"
    "-moz-appearance:radio;"
    "-webkit-appearance:radio"
  "}"
  ".noorder input[type=\"text\"]{"
    "width:auto"
  "}"
  ".noorder input[type=\"text\"]:invalid{"
    "background:#fce4d6"
  "}"
};

/**< Image icon for inline expansion, the lock mark. */
const char AutoConnect::_CSS_ICON_LOCK[] PROGMEM = {
  ".img-lock{"
    "display:inline-block;"
    "width:22px;"
    "height:22px;"
    "margin-top:14px;"
    "float:right;"
    "background: url(data:image/png;base64,iVBORw0KGgoAAAANSUhEUgAAABgAAAAYCAYAAADgdz34AAAACXBIWXMAAAsTAAALEwEAmpwYAAAB1ElEQVRIibWVu0scURTGf3d2drBQFAWbbRQVCwuVLIZdi2gnWIiF/4GtKyuJGAJh8mgTcU0T8T8ICC6kiIVu44gvtFEQQWwsbExQJGHXmZtiZsOyzCN3Vz+4cDjfvec7j7l3QAF95onRZ54YKmdE1IbnS0c9mnAyAjkBxDy3LRHrjtRyu7OD52HntTAyvbw/HxP2hkCearrRb2WSCSuTTGi60S+QpzFhbwznDl/VVMHw0sF7hEjFbW2qkB38lfp8nNDipWcATil+uDM3cDWyeNRSijnfkHJnezb5Vkkgvbg3IOXD2e1ts93S+icnkZOAVaalZK3YQMa4L+pC6L1WduhYSeCf0PLBdxzOjZ93Lwvm6APAiLmlF1ubPiHotmaS41ExQjH0ZbfNM1NAFpgD0lVcICIrANqAVaAd+AFIYAy4BqaBG+Wsq5AH3vgk8xpYrzf4KLAZwhe8PYEIvQe4vc6H8Hnc2dQs0AFchvAXQGdEDF8s4A5TZS34BQqqQNaS1WMI3KD4WUbNoBJfce9CO7BSr4BfBe8A21vmUwh0VdjdTyHwscL+UK+AHxoD7FDoAX6/Cnpxn4ay/egCjcCL/w1chkqLakLQ/6ABhT57uAd+Vzv/Ara3iY6fK4WxAAAAAElFTkSuQmCC) no-repeat"
  "}"
};

/**< INPUT button and submit style */
const char AutoConnect::_CSS_INPUT_BUTTON[] PROGMEM = {
  "input[type=\"button\"],input[type=\"submit\"],button[type=\"submit\"],button[type=\"button\"]{"
    "padding:8px 0.5em;"
    "font-weight:bold;"
    "letter-spacing:0.8px;"
    "color:#fff;"
    "border:1px solid;"
    "border-radius:2px;"
    "margin-top:12px"
  "}"
  "input[type=\"button\"],button[type=\"button\"]{"
    "background-color:#1b5e20;"
    "border-color:#1b5e20;"
    "width:15em"
  "}"
  ".aux-page input[type=\"button\"],button[type=\"button\"]{"
    "font-weight:normal;"
    "padding:8px 14px;"
    "margin:12px;"
    "width:auto"
  "}"
  "input#sb[type=\"submit\"]{"
    "width:15em"
  "}"
  "input[type=\"submit\"],button[type=\"submit\"]{"
    "padding:8px 30px;"
    "background-color:#006064;"
    "border-color:#006064"
  "}"
  "input[type=\"button\"],input[type=\"submit\"],button[type=\"submit\"]:focus,"
  "input[type=\"button\"],input[type=\"submit\"],button[type=\"submit\"]:active{"
    "outline:none;"
    "text-decoration:none"
  "}"
};

/**< INPUT text style */
const char AutoConnect::_CSS_INPUT_TEXT[] PROGMEM = {
  "input[type=\"text\"],input[type=\"password\"], .aux-page select{"
    "background-color:#fff;"
    "border:1px solid #ccc;"
    "border-radius:2px;"
    "color:#444;"
    "margin:8px 0 8px 0;"
    "padding:10px"
  "}"
  "input[type=\"text\"],input[type=\"password\"]{"
    "font-weight:300;"
    "width:auto;"
    "-webkit-transition:all 0.20s ease-in;"
    "-moz-transition:all 0.20s ease-in;"
    "-o-transition:all 0.20s ease-in;"
    "-ms-transition:all 0.20s ease-in;"
    "transition:all 0.20s ease-in"
  "}"
  "input[type=\"text\"]:focus,input[type=\"password\"]:focus{"
    "outline:none;"
    "border-color:#5C9DED;"
    "box-shadow:0 0 3px #4B8CDC"
  "}"
  "input.error,input.error:focus{"
    "border-color:#ED5564;"
    "color:#D9434E;"
    "box-shadow:0 0 3px #D9434E"
  "}"
  "input:disabled{"
    "opacity:0.6;"
    "background-color:#f7f7f7"
  "}"
  "input:disabled:hover{"
    "cursor:not-allowed"
  "}"
  "input.error::-webkit-input-placeholder,"
  "input.error::-moz-placeholder,"
  "input.error::-ms-input-placeholder{"
    "color:#D9434E"
  "}"
  ".aux-page label{"
    "display:inline;"
    "padding:10px 0.5em;"
  "}"
};

/**< TABLE style */
const char AutoConnect::_CSS_TABLE[] PROGMEM = {
  "table{"
    "border-collapse:collapse;"
    "border-spacing:0;"
    "border:1px solid #ddd;"
    "color:#444;"
    "background-color:#fff;"
    "margin-bottom:20px"
  "}"
  "table.info,"
  "table.info>tfoot,"
  "table.info>thead{"
    "width:100%;"
    "border-color:#5C9DED"
  "}"
  "table.info>thead{"
    "background-color:#5C9DED"
  "}"
  "table.info>thead>tr>th{"
    "color:#fff"
  "}"
  "td,"
  "th{"
    "padding:10px 22px"
  "}"
  "thead{"
    "background-color:#f3f3f3;"
    "border-bottom:1px solid #ddd"
  "}"
  "thead>tr>th{"
    "font-weight:400;"
    "text-align:left"
  "}"
  "tfoot{"
    "border-top:1px solid #ddd"
  "}"
  "tbody,"
  "tbody>tr:nth-child(odd){"
    "background-color:#fff"
  "}"
  "tbody>tr>td,"
  "tfoot>tr>td{"
    "font-weight:300;"
    "font-size:.88em"
  "}"
  "tbody>tr:nth-child(even){"
    "background-color:#f7f7f7"
  "}"
    "table.info tbody>tr:nth-child(even){"
    "background-color:#EFF5FD"
  "}"
};

/**< SVG animation for spinner */
const char AutoConnect::_CSS_SPINNER[] PROGMEM = {
  ".spinner{"
    "width:40px;"
    "height:40px;"
    "position:relative;"
    "margin:100px auto"
  "}"
  ".dbl-bounce1, .dbl-bounce2{"
    "width:100%;"
    "height:100%;"
    "border-radius:50%;"
    "background-color:#a3cccc;"
    "opacity:0.6;"
    "position:absolute;"
    "top:0;"
    "left:0;"
    "-webkit-animation:sk-bounce 2.0s infinite ease-in-out;"
    "animation:sk-bounce 2.0s infinite ease-in-out"
  "}"
  ".dbl-bounce2{"
    "-webkit-animation-delay:-1.0s;"
    "animation-delay:-1.0s"
  "}"
  "@-webkit-keyframes sk-bounce{"
    "0%, 100%{-webkit-transform:scale(0.0)}"
    "50%{-webkit-transform:scale(1.0)}"
  "}"
  "@keyframes sk-bounce{"
    "0%,100%{"
      "transform:scale(0.0);"
      "-webkit-transform:scale(0.0);"
    "}50%{"
      "transform:scale(1.0);"
      "-webkit-transform:scale(1.0);"
    "}"
  "}"
};

/**< Common menu bar. This style quotes LuxBar. */
/**< balzss/luxbar is licensed under the MIT License https://github.com/balzss/luxbar */
const char AutoConnect::_CSS_LUXBAR[] PROGMEM = {
  ".lb-fixed{"
    "width:100%;"
    "position:fixed;"
    "top:0;"
    "left:0;"
    "z-index:1000;"
    "box-shadow:0 1px 3px rgba(0, 0, 0, 0.12), 0 1px 2px rgba(0, 0, 0, 0.24)"
  "}"
  ".lb-burger span,"
  ".lb-burger span::before,"
  ".lb-burger span::after{"
    "display:block;"
    "height:2px;"
    "width:26px;"
    "transition:0.6s ease"
  "}"
  ".lb-cb:checked~.lb-menu li .lb-burger span{"
    "background-color:transparent"
  "}"
  ".lb-cb:checked~.lb-menu li .lb-burger span::before,"
  ".lb-cb:checked~.lb-menu li .lb-burger span::after{"
    "margin-top:0"
  "}"
  ".lb-header{"
    "display:flex;"
    "flex-direction:row;"
    "justify-content:space-between;"
    "align-items:center;"
    "height:58px"
  "}"
  ".lb-menu-right .lb-burger{"
    "margin-left:auto"
  "}"
  ".lb-brand{"
    "font-size:1.6em;"
    "padding:18px 24px 18px 24px"
  "}"
  ".lb-menu{"
    "min-height:58px;"
    "transition:0.6s ease;"
    "width:100%"
  "}"
  ".lb-navigation{"
    "display:flex;"
    "flex-direction:column;"
    "list-style:none;"
    "padding-left:0;"
    "margin:0"
  "}"
  ".lb-menu a,"
  ".lb-item a{"
    "text-decoration:none;"
    "color:inherit;"
    "cursor:pointer"
  "}"
  ".lb-item{"
    "height:58px"
  "}"
  ".lb-item a{"
    "padding:18px 24px 18px 24px;"
    "display:block"
  "}"
  ".lb-burger{"
    "padding:18px 24px 18px 24px;"
    "position:relative;"
    "cursor:pointer"
  "}"
  ".lb-burger span::before,"
  ".lb-burger span::after{"
    "content:'';"
    "position:absolute"
  "}"
  ".lb-burger span::before{"
    "margin-top:-8px"
  "}"
  ".lb-burger span::after{"
    "margin-top:8px"
  "}"
  ".lb-cb{"
    "display:none"
  "}"
  ".lb-cb:not(:checked)~.lb-menu{"
    "overflow:hidden;"
    "height:58px"
  "}"
  ".lb-cb:checked~.lb-menu{"
    "transition:height 0.6s ease;"
    "height:100vh;"
    "overflow:auto"
  "}"
  ".dropdown{"
    "position:relative;"
    "height:auto;"
    "min-height:58px"
  "}"
  ".dropdown:hover>ul{"
    "position:relative;"
    "display:block;"
    "min-width:100%"
  "}"
  ".dropdown>a::after{"
    "position:absolute;"
    "content:'';"
    "right:10px;"
    "top:25px;"
    "border-width:5px 5px 0;"
    "border-color:transparent;"
    "border-style:solid"
  "}"
  ".dropdown>ul{"
    "display:block;"
    "overflow-x:hidden;"
    "list-style:none;"
    "padding:0"
  "}"
  ".dropdown>ul .lb-item{"
    "min-width:100%;"
    "height:29px;"
    "padding:5px 10px 5px 40px"
  "}"
  ".dropdown>ul .lb-item a{"
    "min-height:29px;"
    "line-height:29px;"
    "padding:0"
  "}"
  "@media screen and (min-width:768px){"
    ".lb-navigation{"
      "flex-flow:row;"
      "justify-content:flex-end;"
    "}"
    ".lb-burger{"
      "display:none;"
    "}"
    ".lb-cb:not(:checked)~.lb-menu{"
      "overflow:visible;"
    "}"
    ".lb-cb:checked~.lb-menu{"
      "height:58px;"
    "}"
    ".lb-menu .lb-item{"
      "border-top:0;"
    "}"
    ".lb-menu-right .lb-header{"
      "margin-right:auto;"
    "}"
    ".dropdown{"
      "height:58px;"
    "}"
    ".dropdown:hover>ul{"
      "position:absolute;"
      "left:0;"
      "top:58px;"
      "padding:0;"
    "}"
    ".dropdown>ul{"
      "display:none;"
    "}"
    ".dropdown>ul .lb-item{"
      "padding:5px 10px;"
    "}"
    ".dropdown>ul .lb-item a{"
      "white-space:nowrap;"
    "}"
  "}"
  ".lb-cb:checked+.lb-menu .lb-burger-dblspin span::before{"
    "transform:rotate(225deg)"
  "}"
  ".lb-cb:checked+.lb-menu .lb-burger-dblspin span::after{"
    "transform:rotate(-225deg)"
  "}"
  ".lb-menu-material,"
  ".lb-menu-material .dropdown ul{"
    "background-color:" AUTOCONNECT_MENUCOLOR_BACKGROUND ";"
    "color:" AUTOCONNECT_MENUCOLOR_TEXT
  "}"
  ".lb-menu-material .active,"
  ".lb-menu-material .lb-item:hover{"
    "background-color:" AUTOCONNECT_MENUCOLOR_ACTIVE
  "}"
  ".lb-menu-material .lb-burger span,"
  ".lb-menu-material .lb-burger span::before,"
  ".lb-menu-material .lb-burger span::after{"
    "background-color:" AUTOCONNECT_MENUCOLOR_TEXT
  "}"
};

/**< Common html document header. */
const char AutoConnect::_ELM_HTML_HEAD[] PROGMEM = {
  "<!DOCTYPE html>"
  "<html>"
  "<head>"
  "<meta charset=\"UTF-8\" name=\"viewport\" content=\"width=device-width,initial-scale=1\">"
};

/**< LuxBar menu element. */
const char  AutoConnect::_ELM_MENU_PRE[] PROGMEM = {
  "<header id=\"lb\" class=\"lb-fixed\">"
    "<input type=\"checkbox\" class=\"lb-cb\" id=\"lb-cb\"/>"
    "<div class=\"lb-menu lb-menu-right lb-menu-material\">"
      "<ul class=\"lb-navigation\">"
        "<li class=\"lb-header\">"
          "<a href=\"BOOT_URI\" class=\"lb-brand\">MENU_TITLE</a>"
          "<label class=\"lb-burger lb-burger-dblspin\" id=\"lb-burger\" for=\"lb-cb\"><span></span></label>"
        "</li>"
        "MENU_LIST"
};

const char  AutoConnect::_ELM_MENU_AUX[] PROGMEM = {
        "{{AUX_MENU}}"
};

const char  AutoConnect::_ELM_MENU_POST[] PROGMEM = {
        "MENU_HOME"
        "MENU_DEVINFO"
      "</ul>"
    "</div>"
    "<div class=\"lap\" id=\"rdlg\"><a href=\"#reset\" class=\"overlap\"></a>"
      "<div class=\"modal_button\"><h2><a href=\"" AUTOCONNECT_URI_RESET "\" class=\"modal_button\">" AUTOCONNECT_BUTTONLABEL_RESET "</a></h2></div>"
    "</div>"
  "</header>"
};

/**< The 404 page content. */
const char  AutoConnect::_PAGE_404[] PROGMEM = {
  "{{HEAD}}"
    "<title>" AUTOCONNECT_PAGETITLE_NOTFOUND "</title>"
  "</head>"
  "<body>"
    "404 Not found"
  "</body>"
  "</html>"
};

/**< The page that started the reset. */
const char  AutoConnect::_PAGE_RESETTING[] PROGMEM = {
  "{{HEAD}}"
    "<meta http-equiv=\"refresh\" content=\"{{UPTIME}};url={{BOOTURI}}\">"
    "<title>" AUTOCONNECT_PAGETITLE_RESETTING "</title>"
  "</head>"
  "<body>"
    "<h3><div style=\"display:inline-block\"><span>{{RESET}}</span><span id=\"cd\"></span></div></h3>"
    "<script type=\"text/javascript\">"
      "window.onload=function(){"
        "var t={{UPTIME}},elm=document.getElementById(\"cd\"),ct=setInterval(function(){--t?elm.innerHTML=String(t)+\"&nbsp;sec.\":(elm.innerHTML=\"expiry\",clearInterval(ct))},1e3);"
      "};"
    "</script>"
  "</body>"
  "</html>"
};

/**< AutoConnect portal page. */
const char  AutoConnect::_PAGE_STAT[] PROGMEM = {
  "{{HEAD}}"
    "<title>" AUTOCONNECT_PAGETITLE_STATISTICS "</title>"
    "<style type=\"text/css\">"
      "{{CSS_BASE}}"
      "{{CSS_TABLE}}"
      "{{CSS_LUXBAR}}"
    "</style>"
  "</head>"
  "<body style=\"padding-top:58px;\">"
    "<div class=\"container\">"
      "{{MENU_PRE}}"
      "{{MENU_AUX}}"
      "{{MENU_POST}}"
      "<div>"
        "<table class=\"info\" style=\"border:none;\">"
          "<tbody>"
          "<tr>"
            "<td>" AUTOCONNECT_PAGESTATS_ESTABLISHEDCONNECTION "</td>"
            "<td>{{ESTAB_SSID}}</td>"
          "</tr>"
          "<tr>"
            "<td>" AUTOCONNECT_PAGESTATS_MODE "</td>"
            "<td>{{WIFI_MODE}}({{WIFI_STATUS}})</td>"
          "</tr>"
          "<tr>"
            "<td>" AUTOCONNECT_PAGESTATS_IP "</td>"
            "<td>{{LOCAL_IP}}</td>"
          "</tr>"
          "<tr>"
            "<td>" AUTOCONNECT_PAGESTATS_GATEWAY "</td>"
            "<td>{{GATEWAY}}</td>"
          "</tr>"
          "<tr>"
            "<td>" AUTOCONNECT_PAGESTATS_SUBNETMASK "</td>"
            "<td>{{NETMASK}}</td>"
          "</tr>"
          "<tr>"
            "<td>" AUTOCONNECT_PAGESTATS_SOFTAPIP "</td>"
            "<td>{{SOFTAP_IP}}</td>"
          "</tr>"
          "<tr>"
            "<td>" AUTOCONNECT_PAGESTATS_APMAC "</td>"
            "<td>{{AP_MAC}}</td>"
          "</tr>"
          "<tr>"
            "<td>" AUTOCONNECT_PAGESTATS_STAMAC "</td>"
            "<td>{{STA_MAC}}</td>"
          "</tr>"
          "<tr>"
            "<td>" AUTOCONNECT_PAGESTATS_CHANNEL "</td>"
            "<td>{{CHANNEL}}</td>"
          "</tr>"
          "<tr>"
            "<td>" AUTOCONNECT_PAGESTATS_DBM "</td>"
            "<td>{{DBM}}</td>"
          "</tr>"
          "<tr>"
            "<td>" AUTOCONNECT_PAGESTATS_CHIPID "</td>"
            "<td>{{CHIP_ID}}</td>"
          "</tr>"
          "<tr>"
            "<td>" AUTOCONNECT_PAGESTATS_CPUFREQ "</td>"
            "<td>{{CPU_FREQ}}MHz</td>"
          "</tr>"
          "<tr>"
            "<td>" AUTOCONNECT_PAGESTATS_FLASHSIZE "</td>"
            "<td>{{FLASH_SIZE}}</td>"
          "</tr>"
          "<tr>"
            "<td>" AUTOCONNECT_PAGESTATS_FREEMEM "</td>"
            "<td>{{FREE_HEAP}}</td>"
          "</tr>"
          "</tbody>"
        "</table>"
      "</div>"
    "</div>"
  "</body>"
  "</html>"
};

/**< A page that specifies the new configuration. */
const char  AutoConnect::_PAGE_CONFIGNEW[] PROGMEM = {
  "{{HEAD}}"
    "<title>" AUTOCONNECT_PAGETITLE_CONFIG "</title>"
    "<style type=\"text/css\">"
      "{{CSS_BASE}}"
      "{{CSS_ICON_LOCK}}"
      "{{CSS_UL}}"
      "{{CSS_INPUT_BUTTON}}"
      "{{CSS_INPUT_TEXT}}"
      "{{CSS_LUXBAR}}"
    "</style>"
  "</head>"
  "<body style=\"padding-top:58px;\">"
    "<div class=\"container\">"
      "{{MENU_PRE}}"
      "{{MENU_AUX}}"
      "{{MENU_POST}}"
      "<div class=\"base-panel\">"
        "<form action=\"" AUTOCONNECT_URI_CONNECT "\" method=\"post\">"
          "<button style=\"width:0;height:0;padding:0;border:0;margin:0\" aria-hidden=\"true\" tabindex=\"-1\" type=\"submit\" name=\"apply\" value=\"apply\"></button>"
          "{{LIST_SSID}}"
          "<div style=\"margin:16px 0 8px 0;border-bottom:solid 1px #263238;\">" AUTOCONNECT_PAGECONFIG_TOTAL "{{SSID_COUNT}} " AUTOCONNECT_PAGECONFIG_HIDDEN "{{HIDDEN_COUNT}}</div>"
          "<ul class=\"noorder\">"
            "<li>"
              "<label for=\"ssid\">" AUTOCONNECT_PAGECONFIG_SSID "</label>"
              "<input id=\"ssid\" type=\"text\" name=\"" AUTOCONNECT_PARAMID_SSID "\" placeholder=\"" AUTOCONNECT_PAGECONFIG_SSID "\">"
            "</li>"
            "<li>"
              "<label for=\"passphrase\">" AUTOCONNECT_PAGECONFIG_PASSPHRASE "</label>"
              "<input id=\"passphrase\" type=\"password\" name=\"" AUTOCONNECT_PARAMID_PASS "\" placeholder=\"" AUTOCONNECT_PAGECONFIG_PASSPHRASE "\">"
            "</li>"
            "<li>"
              "<label for=\"dhcp\">" AUTOCONNECT_PAGECONFIG_ENABLEDHCP "</label>"
              "<input id=\"dhcp\" type=\"checkbox\" name=\"dhcp\" value=\"en\" checked onclick=\"vsw(this.checked);\">"
            "</li>"
            "{{CONFIG_IP}}"
            "<li><input type=\"submit\" name=\"apply\" value=\"" AUTOCONNECT_PAGECONFIG_APPLY "\"></li>"
          "</ul>"
        "</form>"
      "</div>"
    "</div>"
  "<script type=\"text/javascript\">"
    "window.onload=function(){"
      "['" AUTOCONNECT_PARAMID_STAIP "','" AUTOCONNECT_PARAMID_GTWAY "','" AUTOCONNECT_PARAMID_NTMSK "','" AUTOCONNECT_PARAMID_DNS1 "','" AUTOCONNECT_PARAMID_DNS2 "'].forEach(function(n,o,t){"
        "io=document.getElementById(n),io.placeholder='0.0.0.0',io.pattern='^(?:(?:25[0-5]|2[0-4][0-9]|[01]?[0-9][0-9]?)\\.){3}(?:25[0-5]|2[0-4][0-9]|[01]?[0-9][0-9]?)$'});"
      "vsw(true)};"
    "function onFocus(e){"
      "document.getElementById('ssid').value=e,document.getElementById('passphrase').focus()"
    "}"
    "function vsw(e){"
      "var t;t=e?'none':'table-row';for(const n of document.getElementsByClassName('exp'))n.style.display=t,n.getElementsByTagName('input')[0].disabled=e;e||document.getElementById('sip').focus()"
    "}"
  "</script>"
  "</body>"
  "</html>"
};

/**< A page that reads stored authentication information and starts connection. */
const char  AutoConnect::_PAGE_OPENCREDT[] PROGMEM = {
  "{{HEAD}}"
    "<title>" AUTOCONNECT_PAGETITLE_CREDENTIALS "</title>"
    "<style type=\"text/css\">"
      "{{CSS_BASE}}"
      "{{CSS_ICON_LOCK}}"
      "{{CSS_INPUT_BUTTON}}"
      "{{CSS_LUXBAR}}"
    "</style>"
  "</head>"
  "<body style=\"padding-top:58px;\">"
    "<div class=\"container\">"
      "{{MENU_PRE}}"
      "{{MENU_AUX}}"
      "{{MENU_POST}}"
      "<div class=\"base-panel\">"
        "<form action=\"" AUTOCONNECT_URI_CONNECT "\" method=\"post\">"
          "{{OPEN_SSID}}"
        "</form>"
      "</div>"
    "</div>"
  "</body>"
  "</html>"
};

/**< A page that informs during a connection attempting. */
const char  AutoConnect::_PAGE_CONNECTING[] PROGMEM = {
  "{{REQ}}"
  "{{HEAD}}"
    "<title>" AUTOCONNECT_PAGETITLE_CONNECTING "</title>"
    "<style type=\"text/css\">"
      "{{CSS_BASE}}"
      "{{CSS_SPINNER}}"
      "{{CSS_LUXBAR}}"
    "</style>"
  "</head>"
  "<body style=\"padding-top:58px;\">"
    "<div class=\"container\">"
      "{{MENU_PRE}}"
      "{{MENU_POST}}"
      "<div class=\"spinner\">"
        "<div class=\"dbl-bounce1\"></div>"
        "<div class=\"dbl-bounce2\"></div>"
        "<div style=\"position:absolute;left:-100%;right:-100%;text-align:center;margin:10px auto;font-weight:bold;color:#0b0b33;\">{{CUR_SSID}}</div>"
      "</div>"
    "</div>"
    "<script type=\"text/javascript\">"
      "setTimeout(\"link()\"," AUTOCONNECT_RESPONSE_WAITTIME ");"
      "function link(){location.href='" AUTOCONNECT_URI_RESULT "';}"
    "</script>"
  "</body>"
  "</html>"
};

/**< A page announcing that a connection has been established. */
const char  AutoConnect::_PAGE_SUCCESS[] PROGMEM = {
  "{{HEAD}}"
    "<title>" AUTOCONNECT_PAGETITLE_STATISTICS "</title>"
    "<style type=\"text/css\">"
      "{{CSS_BASE}}"
      "{{CSS_TABLE}}"
      "{{CSS_LUXBAR}}"
    "</style>"
  "</head>"
  "<body style=\"padding-top:58px;\">"
    "<div class=\"container\">"
      "{{MENU_PRE}}"
      "{{MENU_AUX}}"
      "{{MENU_POST}}"
      "<div>"
        "<table class=\"info\" style=\"border:none;\">"
          "<tbody>"
          "<tr>"
            "<td>" AUTOCONNECT_PAGESTATS_ESTABLISHEDCONNECTION "</td>"
            "<td>{{ESTAB_SSID}}</td>"
          "</tr>"
          "<tr>"
            "<td>" AUTOCONNECT_PAGESTATS_MODE "</td>"
            "<td>{{WIFI_MODE}}({{WIFI_STATUS}})</td>"
          "</tr>"
          "<tr>"
            "<td>" AUTOCONNECT_PAGESTATS_IP "</td>"
            "<td>{{LOCAL_IP}}</td>"
          "</tr>"
            "<td>" AUTOCONNECT_PAGESTATS_GATEWAY "</td>"
            "<td>{{GATEWAY}}</td>"
          "</tr>"
          "<tr>"
            "<td>" AUTOCONNECT_PAGESTATS_SUBNETMASK "</td>"
            "<td>{{NETMASK}}</td>"
          "</tr>"
          "<tr>"
            "<td>" AUTOCONNECT_PAGESTATS_CHANNEL "</td>"
            "<td>{{CHANNEL}}</td>"
          "</tr>"
          "<tr>"
            "<td>" AUTOCONNECT_PAGESTATS_DBM "</td>"
            "<td>{{DBM}}</td>"
          "</tr>"
          "</tbody>"
        "</table>"
      "</div>"
    "</div>"
  "</body>"
  "</html>"
};

/**< A response page for connection failed. */
const char  AutoConnect::_PAGE_FAIL[] PROGMEM = {
  "{{HEAD}}"
    "<title>" AUTOCONNECT_PAGETITLE_CONNECTIONFAILED "</title>"
    "<style type=\"text/css\">"
      "{{CSS_BASE}}"
      "{{CSS_TABLE}}"
      "{{CSS_LUXBAR}}"
    "</style>"
  "</head>"
  "<body style=\"padding-top:58px;\">"
    "<div class=\"container\">"
      "{{MENU_PRE}}"
      "{{MENU_AUX}}"
      "{{MENU_POST}}"
      "<div>"
        "<table class=\"info\" style=\"border:none;\">"
          "<tbody>"
          "<tr>"
            "<td>" AUTOCONNECT_PAGECONNECTIONFAILED_CONNECTIONFAILED "</td>"
            "<td>{{STATION_STATUS}}</td>"
          "</tr>"
          "</tbody>"
        "</table>"
      "</div>"
    "</div>"
  "</body>"
  "</html>"
};

/**< A response page for disconnected from the AP. */
const char  AutoConnect::_PAGE_DISCONN[] PROGMEM = {
  "{{DISCONNECT}}"
  "{{HEAD}}"
    "<title>" AUTOCONNECT_PAGETITLE_DISCONNECTED "</title>"
    "<style type=\"text/css\">"
      "{{CSS_BASE}}"
      "{{CSS_LUXBAR}}"
    "</style>"
  "</head>"
  "<body style=\"padding-top:58px;\">"
    "<div class=\"container\">"
      "{{MENU_PRE}}"
      "{{MENU_POST}}"
    "</div>"
  "</body>"
  "</html>"
};

// Each page of AutoConnect is http transferred by the content transfer
// mode of Page Builder. The default transfer mode is
// AUTOCONNECT_HTTP_TRANSFER defined in AutoConnectDefs.h. The page to
// which default transfer mode is not applied, specifies the enumeration
// value of PageBuilder::TransferEncoding_t. The content construction
// buffer can be reserved with the chunked transfer, and its size is
// macro defined by AUTOCONNECT_CONTENTBUFFER_SIZE.
const AutoConnect::PageTranserModeST AutoConnect::_pageBuildMode[] = {
  { AUTOCONNECT_URI,         AUTOCONNECT_HTTP_TRANSFER, 0 },
  { AUTOCONNECT_URI_CONFIG,  PB_Chunk, AUTOCONNECT_CONTENTBUFFER_SIZE },
  { AUTOCONNECT_URI_CONNECT, AUTOCONNECT_HTTP_TRANSFER, 0 },
  { AUTOCONNECT_URI_RESULT,  AUTOCONNECT_HTTP_TRANSFER, 0 },
  { AUTOCONNECT_URI_OPEN,    AUTOCONNECT_HTTP_TRANSFER, 0 },
  { AUTOCONNECT_URI_DISCON,  AUTOCONNECT_HTTP_TRANSFER, 0 },
  { AUTOCONNECT_URI_RESET,   AUTOCONNECT_HTTP_TRANSFER, 0 },
  { AUTOCONNECT_URI_SUCCESS, AUTOCONNECT_HTTP_TRANSFER, 0 },
  { AUTOCONNECT_URI_FAIL,    AUTOCONNECT_HTTP_TRANSFER, 0 }
};

uint32_t AutoConnect::_getChipId() {
#if defined(ARDUINO_ARCH_ESP8266)
  return ESP.getChipId();
#elif defined(ARDUINO_ARCH_ESP32)
  uint64_t  chipId;
  chipId = ESP.getEfuseMac();
  return (uint32_t)(chipId >> 32);
#endif
}

uint32_t AutoConnect::_getFlashChipRealSize() {
#if defined(ARDUINO_ARCH_ESP8266)
  return ESP.getFlashChipRealSize();
#elif defined(ARDUINO_ARCH_ESP32)
  return (uint32_t)spi_flash_get_chip_size();
#endif
}

String AutoConnect::_token_CSS_BASE(PageArgument& args) {
  AC_UNUSED(args);
  return String(FPSTR(_CSS_BASE));
}

String AutoConnect::_token_CSS_UL(PageArgument& args) {
  AC_UNUSED(args);
  return String(FPSTR(_CSS_UL));
}

String AutoConnect::_token_CSS_ICON_LOCK(PageArgument& args) {
  AC_UNUSED(args);
  return String(FPSTR(_CSS_ICON_LOCK));
}

String AutoConnect::_token_CSS_INPUT_BUTTON(PageArgument& args) {
  AC_UNUSED(args);
  return String(FPSTR(_CSS_INPUT_BUTTON));
}

String AutoConnect::_token_CSS_INPUT_TEXT(PageArgument& args) {
  AC_UNUSED(args);
  return String(FPSTR(_CSS_INPUT_TEXT));
}

String AutoConnect::_token_CSS_TABLE(PageArgument& args) {
  AC_UNUSED(args);
  return String(FPSTR(_CSS_TABLE));
}

String AutoConnect::_token_CSS_SPINNER(PageArgument& args) {
  AC_UNUSED(args);
  return String(FPSTR(_CSS_SPINNER));
}

String AutoConnect::_token_HEAD(PageArgument& args) {
  AC_UNUSED(args);
  return String(FPSTR(_ELM_HTML_HEAD));
}

String AutoConnect::_token_MENU_PRE(PageArgument& args) {
  String  currentMenu = FPSTR(_ELM_MENU_PRE);
  String  menuItem = _attachMenuItem(AC_MENUITEM_CONFIGNEW) +
                     _attachMenuItem(AC_MENUITEM_OPENSSIDS) +
                     _attachMenuItem(AC_MENUITEM_DISCONNECT) +
                     _attachMenuItem(AC_MENUITEM_RESET);
  currentMenu.replace(String(F("MENU_LIST")), menuItem);
  currentMenu.replace(String(F("BOOT_URI")), _getBootUri());
  currentMenu.replace(String(F("MENU_TITLE")), _menuTitle);
  currentMenu.replace(String(F("{{CUR_SSID}}")), _token_ESTAB_SSID(args));
  return currentMenu;
}

String AutoConnect::_token_MENU_AUX(PageArgument& args) {
  String  menuItem = String("");
  if (_aux)
    menuItem = _aux->_injectMenu(args);
  return menuItem;
}

String AutoConnect::_token_MENU_POST(PageArgument& args) {
  AC_UNUSED(args);
  String  postMenu = FPSTR(_ELM_MENU_POST);
  postMenu.replace(String(F("MENU_HOME")), _attachMenuItem(AC_MENUITEM_HOME));
  postMenu.replace(String(F("HOME_URI")), _apConfig.homeUri);
  postMenu.replace(String(F("MENU_DEVINFO")), _attachMenuItem(AC_MENUITEM_DEVINFO));
  return postMenu;
}

String AutoConnect::_token_CSS_LUXBAR(PageArgument& args) {
  AC_UNUSED(args);
  return String(FPSTR(_CSS_LUXBAR));
}

String AutoConnect::_token_ESTAB_SSID(PageArgument& args) {
  AC_UNUSED(args);
  return (WiFi.status() == WL_CONNECTED ? WiFi.SSID() : String(F("N/A")));
}

String AutoConnect::_token_WIFI_MODE(PageArgument& args) {
  AC_UNUSED(args);
  PGM_P wifiMode;
  switch (WiFi.getMode()) {
  case WIFI_OFF:
    wifiMode = PSTR("OFF");
    break;
  case WIFI_STA:
    wifiMode = PSTR("STA");
    break;
  case WIFI_AP:
    wifiMode = PSTR("AP");
    break;
  case WIFI_AP_STA:
    wifiMode = PSTR("AP_STA");
    break;
#ifdef ARDUINO_ARCH_ESP32
  case WIFI_MODE_MAX:
    wifiMode = PSTR("MAX");
    break;
#endif
  default:
    wifiMode = PSTR("experimental");
  }
  return String(FPSTR(wifiMode));
}

String AutoConnect::_token_WIFI_STATUS(PageArgument& args) {
  AC_UNUSED(args);
  return String(WiFi.status());
}

String AutoConnect::_token_STATION_STATUS(PageArgument& args) {
  AC_UNUSED(args);
  PGM_P wlStatusSymbol = PSTR("");
  // const char* wlStatusSymbol ="";
  PGM_P wlStatusSymbols[] = {
  // static const char* wlStatusSymbols[] = {
#if defined(ARDUINO_ARCH_ESP8266)
    PSTR("IDLE"),
    PSTR("CONNECTING"),
    PSTR("WRONG_PASSWORD"),
    PSTR("NO_AP_FOUND"),
    PSTR("CONNECT_FAIL"),
    PSTR("GOT_IP")
  };
  switch (wifi_station_get_connect_status()) {
  case STATION_IDLE:
    wlStatusSymbol = wlStatusSymbols[0];
    break;
  case STATION_CONNECTING:
    wlStatusSymbol = wlStatusSymbols[1];
    break;
  case STATION_WRONG_PASSWORD:
    wlStatusSymbol = wlStatusSymbols[2];
    break;
  case STATION_NO_AP_FOUND:
    wlStatusSymbol = wlStatusSymbols[3];
    break;
  case STATION_CONNECT_FAIL:
    wlStatusSymbol = wlStatusSymbols[4];
    break;
  case STATION_GOT_IP:
    wlStatusSymbol = wlStatusSymbols[5];
    break;
#elif defined(ARDUINO_ARCH_ESP32)
    PSTR("IDLE"),
    PSTR("NO_SSID_AVAIL"),
    PSTR("SCAN_COMPLETED"),
    PSTR("CONNECTED"),
    PSTR("CONNECT_FAILED"),
    PSTR("CONNECTION_LOST"),
    PSTR("DISCONNECTED"),
    PSTR("NO_SHIELD")
  };
  switch (_rsConnect) {
  case WL_IDLE_STATUS:
    wlStatusSymbol = wlStatusSymbols[0];
    break;
  case WL_NO_SSID_AVAIL:
    wlStatusSymbol = wlStatusSymbols[1];
    break;
  case WL_SCAN_COMPLETED:
    wlStatusSymbol = wlStatusSymbols[2];
    break;
  case WL_CONNECTED:
    wlStatusSymbol = wlStatusSymbols[3];
    break;
  case WL_CONNECT_FAILED:
    wlStatusSymbol = wlStatusSymbols[4];
    break;
  case WL_CONNECTION_LOST:
    wlStatusSymbol = wlStatusSymbols[5];
    break;
  case WL_DISCONNECTED:
    wlStatusSymbol = wlStatusSymbols[6];
    break;
  case WL_NO_SHIELD:
    wlStatusSymbol = wlStatusSymbols[7];
    break;
#endif
  }
  return String("(") + String(_rsConnect) + String(") ") + String(FPSTR(wlStatusSymbol));
}

String AutoConnect::_token_LOCAL_IP(PageArgument& args) {
  AC_UNUSED(args);
  return WiFi.localIP().toString();
}

String AutoConnect::_token_SOFTAP_IP(PageArgument& args) {
  AC_UNUSED(args);
  return WiFi.softAPIP().toString();
}

String AutoConnect::_token_GATEWAY(PageArgument& args) {
  AC_UNUSED(args);
  return WiFi.gatewayIP().toString();
}

String AutoConnect::_token_NETMASK(PageArgument& args) {
  AC_UNUSED(args);
  return WiFi.subnetMask().toString();
}

String AutoConnect::_token_AP_MAC(PageArgument& args) {
  AC_UNUSED(args);
  uint8_t macAddress[6];
  WiFi.softAPmacAddress(macAddress);
  return AutoConnect::_toMACAddressString(macAddress);
}

String AutoConnect::_token_STA_MAC(PageArgument& args) {
  AC_UNUSED(args);
  uint8_t macAddress[6];
  WiFi.macAddress(macAddress);
  return AutoConnect::_toMACAddressString(macAddress);
}

String AutoConnect::_token_CHANNEL(PageArgument& args) {
  AC_UNUSED(args);
  return String(WiFi.channel());
}

String AutoConnect::_token_DBM(PageArgument& args) {
  AC_UNUSED(args);
  int32_t dBm = WiFi.RSSI();
  return (dBm == 31 ? String(F("N/A")) : String(dBm));
}

String AutoConnect::_token_CPU_FREQ(PageArgument& args) {
  AC_UNUSED(args);
  return String(ESP.getCpuFreqMHz());
}

String AutoConnect::_token_FLASH_SIZE(PageArgument& args) {
  AC_UNUSED(args);
  return String(_getFlashChipRealSize());
}

String AutoConnect::_token_CHIP_ID(PageArgument& args) {
  AC_UNUSED(args);
  return String(_getChipId());
}

String AutoConnect::_token_FREE_HEAP(PageArgument& args) {
  AC_UNUSED(args);
  return String(_freeHeapSize);
}

String AutoConnect::_token_LIST_SSID(PageArgument& args) {
  // Obtain the page number to display.
  // When the display request is the first page, it will be obtained
  // from the scan results of the WiFiScan class if it has already been
  // scanned.
  uint8_t page = 0;
  if (args.hasArg(String(F("page"))))
    page = args.arg("page").toInt();
  else {
    // Scan at a first time
    WiFi.scanDelete();
    _scanCount = WiFi.scanNetworks(false, true);
    AC_DBG("%d network(s) found\n", (int)_scanCount);
  }
  // Prepare SSID list content building buffer
  size_t  bufSize = sizeof('\0') + 192 * (_scanCount > AUTOCONNECT_SSIDPAGEUNIT_LINES ? AUTOCONNECT_SSIDPAGEUNIT_LINES : _scanCount);
  bufSize += 88 * (_scanCount > AUTOCONNECT_SSIDPAGEUNIT_LINES ? (_scanCount > (AUTOCONNECT_SSIDPAGEUNIT_LINES * 2) ? 2 : 1) : 0);
  char* ssidList = (char*)malloc(bufSize);
  if (!ssidList) {
    AC_DBG("ssidList buffer(%d) allocation failed\n", (int)bufSize);
    return _emptyString;
  }
  AC_DBG_DUMB("\n");
  // Locate to the page and build SSD list content.
  static const char _ssidList[] PROGMEM =
    "<input type=\"button\" onClick=\"onFocus(this.getAttribute('value'))\" value=\"%s\">"
    "<label class=\"slist\">%d&#037;&ensp;Ch.%d</label>%s<br>";
  static const char _ssidEnc[] PROGMEM =
    "<span class=\"img-lock\"></span>";
  static const char _ssidPage[] PROGMEM =
    "<button type=\"submit\" name=\"page\" value=\"%d\" formaction=\"" AUTOCONNECT_URI_CONFIG "\">%s</button>&emsp;";
  _hiddenSSIDCount = 0;
  uint8_t validCount = 0;
  uint8_t dispCount = 0;
  char* slBuf = ssidList;
  *slBuf = '\0';
  for (uint8_t i = 0; i < _scanCount; i++) {
    String ssid = WiFi.SSID(i);
    if (ssid.length() > 0) {
      // An available SSID may be listed.
      // AUTOCONNECT_SSIDPAGEUNIT_LINES determines the number of lines
      // per page in the available SSID list.
      if (validCount >= page * AUTOCONNECT_SSIDPAGEUNIT_LINES && validCount <= (page + 1) * AUTOCONNECT_SSIDPAGEUNIT_LINES - 1) {
        if (++dispCount <= AUTOCONNECT_SSIDPAGEUNIT_LINES) {
          snprintf_P(slBuf, bufSize - (slBuf - ssidList), (PGM_P)_ssidList, ssid.c_str(), AutoConnect::_toWiFiQuality(WiFi.RSSI(i)), WiFi.channel(i), WiFi.encryptionType(i) != ENC_TYPE_NONE ? (PGM_P)_ssidEnc : "");
          slBuf += strlen(slBuf);
        }
      }
      // The validCount counts the found SSIDs that is not the Hidden
      // attribute to determines the next button should be displayed.
      validCount++;
    }
    else
      _hiddenSSIDCount++;
  }
  // Prepare perv. button
  if (page >= 1) {
    snprintf_P(slBuf, bufSize - (slBuf - ssidList), (PGM_P)_ssidPage, page - 1, PSTR("Prev."));
    slBuf = ssidList + strlen(ssidList);
  }
  // Prepare next button
  if (validCount > (page + 1) * AUTOCONNECT_SSIDPAGEUNIT_LINES) {
    snprintf_P(slBuf, bufSize - (slBuf - ssidList), (PGM_P)_ssidPage, page + 1, PSTR("Next"));
  }
  // return ssidList;
  String ssidListStr = String(ssidList);
  free(ssidList);
  return ssidListStr;
}

String AutoConnect::_token_SSID_COUNT(PageArgument& args) {
  AC_UNUSED(args);
  return String(_scanCount);
}

String AutoConnect::_token_HIDDEN_COUNT(PageArgument& args) {
  AC_UNUSED(args);
  return String(_hiddenSSIDCount);
}

String AutoConnect::_token_CONFIG_STAIP(PageArgument& args) {
  AC_UNUSED(args);
  static const char _configIPList[] PROGMEM =
    "<li class=\"exp\">"
    "<label for=\"%s\">%s</label>"
    "<input id=\"%s\" type=\"text\" name=\"%s\" value=\"%s\">"
    "</li>";
  struct _reps {
    PGM_P lid;
    PGM_P lbl;
  } static const reps[]  = {
    { PSTR(AUTOCONNECT_PARAMID_STAIP), PSTR("IP Address") },
    { PSTR(AUTOCONNECT_PARAMID_GTWAY), PSTR("Gateway") },
    { PSTR(AUTOCONNECT_PARAMID_NTMSK), PSTR("Netmask") },
    { PSTR(AUTOCONNECT_PARAMID_DNS1), PSTR("DNS1") },
    { PSTR(AUTOCONNECT_PARAMID_DNS2), PSTR("DNS2") }
  };
  char  liCont[600];
  char* liBuf = liCont;

  for (uint8_t i = 0; i < 5; i++) {
    IPAddress*  ip = nullptr;
    if (i == 0)
      ip = &_apConfig.staip;
    else if (i == 1)
      ip = &_apConfig.staGateway;
    else if (i == 2)
      ip = &_apConfig.staNetmask;
    else if (i == 3)
      ip = &_apConfig.dns1;
    else if (i == 4)
      ip = &_apConfig.dns2;
    String  ipStr = ip != nullptr ? ip->toString() : String(F("0.0.0.0"));
    snprintf_P(liBuf, sizeof(liCont) - (liBuf - liCont), (PGM_P)_configIPList, reps[i].lid, reps[i].lbl, reps[i].lid, reps[i].lid, ipStr.c_str());
    liBuf += strlen(liBuf);
  }
  return String(liCont);
}

String AutoConnect::_token_OPEN_SSID(PageArgument& args) {
  AC_UNUSED(args);
  static const char _ssidList[] PROGMEM = "<input id=\"sb\" type=\"submit\" name=\"%s\" value=\"%s\"><label class=\"slist\">%s</label>%s<br>";
  static const char _ssidRssi[] PROGMEM = "%d&#037;&ensp;Ch.%d";
  static const char _ssidNA[]   PROGMEM = "N/A";
  static const char _ssidLock[] PROGMEM = "<span class=\"img-lock\"></span>";
  static const char _ssidNull[] PROGMEM = "";
  String ssidList;
  station_config_t  entry;
  char  slCont[176];
  char  rssiCont[32];
  AutoConnectCredential credit(_apConfig.boundaryOffset);

  uint8_t creEntries = credit.entries();
  if (creEntries > 0) {
    ssidList = String("");
    _scanCount = WiFi.scanNetworks(false, true);
  }
  else
    ssidList = String(F("<p><b>" AUTOCONNECT_TEXT_NOSAVEDCREDENTIALS "</b></p>"));

  for (uint8_t i = 0; i < creEntries; i++) {
    rssiCont[0] = '\0';
    PGM_P rssiSym = _ssidNA;
    PGM_P ssidLock = _ssidNull;
    credit.load(i, &entry);
    AC_DBG("Credential #%d loaded\n", (int)i);
    for (int8_t sc = 0; sc < (int8_t)_scanCount; sc++) {
      if (!memcmp(entry.bssid, WiFi.BSSID(sc), sizeof(station_config_t::bssid))) {
        _connectCh = WiFi.channel(sc);
        snprintf_P(rssiCont, sizeof(rssiCont), (PGM_P)_ssidRssi, AutoConnect::_toWiFiQuality(WiFi.RSSI(sc)), _connectCh);
        rssiSym = rssiCont;
        if (WiFi.encryptionType(sc) != ENC_TYPE_NONE)
          ssidLock = _ssidLock;
        break;
      }
    }
    snprintf_P(slCont, sizeof(slCont), (PGM_P)_ssidList, AUTOCONNECT_PARAMID_CRED, reinterpret_cast<char*>(entry.ssid), rssiSym, ssidLock);
    ssidList += String(slCont);
  }
  return ssidList;
}

String AutoConnect::_token_UPTIME(PageArgument& args) {
  AC_UNUSED(args);
  return String(_apConfig.uptime);
}

String AutoConnect::_token_BOOTURI(PageArgument& args) {
  AC_UNUSED(args);
  return _getBootUri();
}

String AutoConnect::_token_CURRENT_SSID(PageArgument& args) {
  AC_UNUSED(args);
  char  ssid_c[sizeof(station_config_t::ssid) + 1];
  *ssid_c = '\0';
  strncat(ssid_c, reinterpret_cast<char*>(_credential.ssid), sizeof(ssid_c) - 1);
  String  ssid = String(ssid_c);
  return ssid;
}

/**
 *  Generate AutoConnect menu item configured by AutoConnectConfig::attachMenu.
 *  @param  item  An enumerated value for the generating item configured in AutoConnectConfig.
 *  @return HTML string of a li tag with the menu item.
 */
String AutoConnect::_attachMenuItem(const AC_MENUITEM_t item) {
  static const char _liTempl[]  PROGMEM = "<li class=\"lb-item\"%s><a href=\"%s\">%s</a></li>";
  PGM_P id;
  PGM_P link;
  PGM_P label;

  switch (static_cast<AC_MENUITEM_t>(_apConfig.menuItems & static_cast<uint16_t>(item))) {
  case AC_MENUITEM_CONFIGNEW:
    id = PSTR("");
    link = PSTR(AUTOCONNECT_URI_CONFIG);
    label = PSTR(AUTOCONNECT_MENULABEL_CONFIGNEW);
    break;
  case AC_MENUITEM_OPENSSIDS:
    id = PSTR("");
    link = PSTR(AUTOCONNECT_URI_OPEN);
    label = PSTR(AUTOCONNECT_MENULABEL_OPENSSIDS);
    break;
  case AC_MENUITEM_DISCONNECT:
    id = PSTR("");
    link = PSTR(AUTOCONNECT_URI_DISCON);
    label = PSTR(AUTOCONNECT_MENULABEL_DISCONNECT);
    break;
  case AC_MENUITEM_RESET:
    id = PSTR(" id=\"reset\"");
    link = PSTR("#rdlg");
    label = PSTR(AUTOCONNECT_MENULABEL_RESET);
    break;
  case AC_MENUITEM_HOME:
    id = PSTR("");
    link = PSTR("HOME_URI");
    label = PSTR(AUTOCONNECT_MENULABEL_HOME);
    break;
  case AC_MENUITEM_DEVINFO:
    id = PSTR("");
    link = PSTR(AUTOCONNECT_URI);
    label = PSTR(AUTOCONNECT_MENULABEL_DEVINFO);
    break;
  default:
    id = nullptr;
    link = nullptr;
    label = nullptr;
    break;
  }
  char  li[128] = { '\0' };
  if (!!id && !!link && !!label)
    snprintf(li, sizeof(li), (PGM_P)_liTempl, id, link, label);
  return String(li);
}

/**
 *  This function dynamically build up the response pages that conform to
 *  the requested URI. A PageBuilder instance is stored in _responsePage
 *  as the response page.
 *  @param  Requested URI.
 *  @retval true  A response page generated.
 *  @retval false Requested uri is not defined.
 */
PageElement* AutoConnect::_setupPage(String& uri) {
  PageElement *elm = new PageElement();
  bool  reqAuth = false;

  // Restore menu title
  _menuTitle = _apConfig.title;

  // Build the elements of current requested page.
  if (uri == String(AUTOCONNECT_URI)) {

    // Setup /_ac
    reqAuth = true;
    _freeHeapSize = ESP.getFreeHeap();
    elm->setMold(_PAGE_STAT);
    elm->addToken(String(FPSTR("HEAD")), std::bind(&AutoConnect::_token_HEAD, this, std::placeholders::_1));
    elm->addToken(String(FPSTR("CSS_BASE")), std::bind(&AutoConnect::_token_CSS_BASE, this, std::placeholders::_1));
    elm->addToken(String(FPSTR("CSS_TABLE")), std::bind(&AutoConnect::_token_CSS_TABLE, this, std::placeholders::_1));
    elm->addToken(String(FPSTR("CSS_LUXBAR")), std::bind(&AutoConnect::_token_CSS_LUXBAR, this, std::placeholders::_1));
    elm->addToken(String(FPSTR("MENU_PRE")), std::bind(&AutoConnect::_token_MENU_PRE, this, std::placeholders::_1));
    elm->addToken(String(FPSTR("MENU_AUX")), std::bind(&AutoConnect::_token_MENU_AUX, this, std::placeholders::_1));
    elm->addToken(String(FPSTR("MENU_POST")), std::bind(&AutoConnect::_token_MENU_POST, this, std::placeholders::_1));
    elm->addToken(String(FPSTR("ESTAB_SSID")), std::bind(&AutoConnect::_token_ESTAB_SSID, this, std::placeholders::_1));
    elm->addToken(String(FPSTR("WIFI_MODE")), std::bind(&AutoConnect::_token_WIFI_MODE, this, std::placeholders::_1));
    elm->addToken(String(FPSTR("WIFI_STATUS")), std::bind(&AutoConnect::_token_WIFI_STATUS, this, std::placeholders::_1));
    elm->addToken(String(FPSTR("LOCAL_IP")), std::bind(&AutoConnect::_token_LOCAL_IP, this, std::placeholders::_1));
    elm->addToken(String(FPSTR("SOFTAP_IP")), std::bind(&AutoConnect::_token_SOFTAP_IP, this, std::placeholders::_1));
    elm->addToken(String(FPSTR("GATEWAY")), std::bind(&AutoConnect::_token_GATEWAY, this, std::placeholders::_1));
    elm->addToken(String(FPSTR("NETMASK")), std::bind(&AutoConnect::_token_NETMASK, this, std::placeholders::_1));
    elm->addToken(String(FPSTR("AP_MAC")), std::bind(&AutoConnect::_token_AP_MAC, this, std::placeholders::_1));
    elm->addToken(String(FPSTR("STA_MAC")), std::bind(&AutoConnect::_token_STA_MAC, this, std::placeholders::_1));
    elm->addToken(String(FPSTR("CHANNEL")), std::bind(&AutoConnect::_token_CHANNEL, this, std::placeholders::_1));
    elm->addToken(String(FPSTR("DBM")), std::bind(&AutoConnect::_token_DBM, this, std::placeholders::_1));
    elm->addToken(String(FPSTR("CPU_FREQ")), std::bind(&AutoConnect::_token_CPU_FREQ, this, std::placeholders::_1));
    elm->addToken(String(FPSTR("FLASH_SIZE")), std::bind(&AutoConnect::_token_FLASH_SIZE, this, std::placeholders::_1));
    elm->addToken(String(FPSTR("CHIP_ID")), std::bind(&AutoConnect::_token_CHIP_ID, this, std::placeholders::_1));
    elm->addToken(String(FPSTR("FREE_HEAP")), std::bind(&AutoConnect::_token_FREE_HEAP, this, std::placeholders::_1));
  }
  else if (uri == String(AUTOCONNECT_URI_CONFIG) && (_apConfig.menuItems & AC_MENUITEM_CONFIGNEW)) {

    // Setup /_ac/config
    reqAuth = true;
    elm->setMold(_PAGE_CONFIGNEW);
    elm->addToken(String(FPSTR("HEAD")), std::bind(&AutoConnect::_token_HEAD, this, std::placeholders::_1));
    elm->addToken(String(FPSTR("CSS_BASE")), std::bind(&AutoConnect::_token_CSS_BASE, this, std::placeholders::_1));
    elm->addToken(String(FPSTR("CSS_UL")), std::bind(&AutoConnect::_token_CSS_UL, this, std::placeholders::_1));
    elm->addToken(String(FPSTR("CSS_ICON_LOCK")), std::bind(&AutoConnect::_token_CSS_ICON_LOCK, this, std::placeholders::_1));
    elm->addToken(String(FPSTR("CSS_INPUT_BUTTON")), std::bind(&AutoConnect::_token_CSS_INPUT_BUTTON, this, std::placeholders::_1));
    elm->addToken(String(FPSTR("CSS_INPUT_TEXT")), std::bind(&AutoConnect::_token_CSS_INPUT_TEXT, this, std::placeholders::_1));
    elm->addToken(String(FPSTR("CSS_LUXBAR")), std::bind(&AutoConnect::_token_CSS_LUXBAR, this, std::placeholders::_1));
    elm->addToken(String(FPSTR("MENU_PRE")), std::bind(&AutoConnect::_token_MENU_PRE, this, std::placeholders::_1));
    elm->addToken(String(FPSTR("MENU_AUX")), std::bind(&AutoConnect::_token_MENU_AUX, this, std::placeholders::_1));
    elm->addToken(String(FPSTR("MENU_POST")), std::bind(&AutoConnect::_token_MENU_POST, this, std::placeholders::_1));
    elm->addToken(String(FPSTR("LIST_SSID")), std::bind(&AutoConnect::_token_LIST_SSID, this, std::placeholders::_1));
    elm->addToken(String(FPSTR("SSID_COUNT")), std::bind(&AutoConnect::_token_SSID_COUNT, this, std::placeholders::_1));
    elm->addToken(String(FPSTR("HIDDEN_COUNT")), std::bind(&AutoConnect::_token_HIDDEN_COUNT, this, std::placeholders::_1));
    elm->addToken(String(FPSTR("CONFIG_IP")), std::bind(&AutoConnect::_token_CONFIG_STAIP, this, std::placeholders::_1));
  }
  else if (uri == String(AUTOCONNECT_URI_CONNECT) && (_apConfig.menuItems & AC_MENUITEM_CONFIGNEW || _apConfig.menuItems & AC_MENUITEM_OPENSSIDS)) {

    // Setup /_ac/connect
    reqAuth = true;
    _menuTitle = FPSTR(AUTOCONNECT_MENUTEXT_CONNECTING);
    elm->setMold(_PAGE_CONNECTING);
    elm->addToken(String(FPSTR("REQ")), std::bind(&AutoConnect::_induceConnect, this, std::placeholders::_1));
    elm->addToken(String(FPSTR("HEAD")), std::bind(&AutoConnect::_token_HEAD, this, std::placeholders::_1));
    elm->addToken(String(FPSTR("CSS_BASE")), std::bind(&AutoConnect::_token_CSS_BASE, this, std::placeholders::_1));
    elm->addToken(String(FPSTR("CSS_SPINNER")), std::bind(&AutoConnect::_token_CSS_SPINNER, this, std::placeholders::_1));
    elm->addToken(String(FPSTR("CSS_LUXBAR")), std::bind(&AutoConnect::_token_CSS_LUXBAR, this, std::placeholders::_1));
    elm->addToken(String(FPSTR("MENU_PRE")), std::bind(&AutoConnect::_token_MENU_PRE, this, std::placeholders::_1));
    elm->addToken(String(FPSTR("MENU_POST")), std::bind(&AutoConnect::_token_MENU_POST, this, std::placeholders::_1));
    elm->addToken(String(FPSTR("CUR_SSID")), std::bind(&AutoConnect::_token_CURRENT_SSID, this, std::placeholders::_1));
 }
  else if (uri == String(AUTOCONNECT_URI_OPEN) && (_apConfig.menuItems & AC_MENUITEM_OPENSSIDS)) {

    // Setup /_ac/open
    reqAuth = true;
    elm->setMold(_PAGE_OPENCREDT);
    elm->addToken(String(FPSTR("HEAD")), std::bind(&AutoConnect::_token_HEAD, this, std::placeholders::_1));
    elm->addToken(String(FPSTR("CSS_BASE")), std::bind(&AutoConnect::_token_CSS_BASE, this, std::placeholders::_1));
    elm->addToken(String(FPSTR("CSS_ICON_LOCK")), std::bind(&AutoConnect::_token_CSS_ICON_LOCK, this, std::placeholders::_1));
    elm->addToken(String(FPSTR("CSS_INPUT_BUTTON")), std::bind(&AutoConnect::_token_CSS_INPUT_BUTTON, this, std::placeholders::_1));
    elm->addToken(String(FPSTR("CSS_LUXBAR")), std::bind(&AutoConnect::_token_CSS_LUXBAR, this, std::placeholders::_1));
    elm->addToken(String(FPSTR("MENU_PRE")), std::bind(&AutoConnect::_token_MENU_PRE, this, std::placeholders::_1));
    elm->addToken(String(FPSTR("MENU_AUX")), std::bind(&AutoConnect::_token_MENU_AUX, this, std::placeholders::_1));
    elm->addToken(String(FPSTR("MENU_POST")), std::bind(&AutoConnect::_token_MENU_POST, this, std::placeholders::_1));
    elm->addToken(String(FPSTR("OPEN_SSID")), std::bind(&AutoConnect::_token_OPEN_SSID, this, std::placeholders::_1));
  }
  else if (uri == String(AUTOCONNECT_URI_DISCON) && (_apConfig.menuItems & AC_MENUITEM_DISCONNECT)) {

    // Setup /_ac/disc
    _menuTitle = FPSTR(AUTOCONNECT_MENUTEXT_DISCONNECT);
    elm->setMold(_PAGE_DISCONN);
    elm->addToken(String(FPSTR("DISCONNECT")), std::bind(&AutoConnect::_induceDisconnect, this, std::placeholders::_1));
    elm->addToken(String(FPSTR("HEAD")), std::bind(&AutoConnect::_token_HEAD, this, std::placeholders::_1));
    elm->addToken(String(FPSTR("CSS_BASE")), std::bind(&AutoConnect::_token_CSS_BASE, this, std::placeholders::_1));
    elm->addToken(String(FPSTR("CSS_LUXBAR")), std::bind(&AutoConnect::_token_CSS_LUXBAR, this, std::placeholders::_1));
    elm->addToken(String(FPSTR("MENU_PRE")), std::bind(&AutoConnect::_token_MENU_PRE, this, std::placeholders::_1));
    elm->addToken(String(FPSTR("MENU_POST")), std::bind(&AutoConnect::_token_MENU_POST, this, std::placeholders::_1));
  }
  else if (uri == String(AUTOCONNECT_URI_RESET) && (_apConfig.menuItems & AC_MENUITEM_RESET)) {

    // Setup /_ac/reset
    elm->setMold(_PAGE_RESETTING);
    elm->addToken(String(FPSTR("HEAD")), std::bind(&AutoConnect::_token_HEAD, this, std::placeholders::_1));
    elm->addToken(String(FPSTR("BOOTURI")), std::bind(&AutoConnect::_token_BOOTURI, this, std::placeholders::_1));
    elm->addToken(String(FPSTR("UPTIME")), std::bind(&AutoConnect::_token_UPTIME, this, std::placeholders::_1));
    elm->addToken(String(FPSTR("RESET")), std::bind(&AutoConnect::_induceReset, this, std::placeholders::_1));
  }
  else if (uri == String(AUTOCONNECT_URI_RESULT)) {

    // Setup /_ac/result
    elm->setMold("{{RESULT}}");
    elm->addToken(String(FPSTR("RESULT")), std::bind(&AutoConnect::_invokeResult, this, std::placeholders::_1));
  }
  else if (uri == String(AUTOCONNECT_URI_SUCCESS)) {

    // Setup /_ac/success
    elm->setMold(_PAGE_SUCCESS);
    elm->addToken(String(FPSTR("HEAD")), std::bind(&AutoConnect::_token_HEAD, this, std::placeholders::_1));
    elm->addToken(String(FPSTR("CSS_BASE")), std::bind(&AutoConnect::_token_CSS_BASE, this, std::placeholders::_1));
    elm->addToken(String(FPSTR("CSS_TABLE")), std::bind(&AutoConnect::_token_CSS_TABLE, this, std::placeholders::_1));
    elm->addToken(String(FPSTR("CSS_LUXBAR")), std::bind(&AutoConnect::_token_CSS_LUXBAR, this, std::placeholders::_1));
    elm->addToken(String(FPSTR("MENU_PRE")), std::bind(&AutoConnect::_token_MENU_PRE, this, std::placeholders::_1));
    elm->addToken(String(FPSTR("MENU_AUX")), std::bind(&AutoConnect::_token_MENU_AUX, this, std::placeholders::_1));
    elm->addToken(String(FPSTR("MENU_POST")), std::bind(&AutoConnect::_token_MENU_POST, this, std::placeholders::_1));
    elm->addToken(String(FPSTR("ESTAB_SSID")), std::bind(&AutoConnect::_token_ESTAB_SSID, this, std::placeholders::_1));
    elm->addToken(String(FPSTR("WIFI_MODE")), std::bind(&AutoConnect::_token_WIFI_MODE, this, std::placeholders::_1));
    elm->addToken(String(FPSTR("WIFI_STATUS")), std::bind(&AutoConnect::_token_WIFI_STATUS, this, std::placeholders::_1));
    elm->addToken(String(FPSTR("LOCAL_IP")), std::bind(&AutoConnect::_token_LOCAL_IP, this, std::placeholders::_1));
    elm->addToken(String(FPSTR("GATEWAY")), std::bind(&AutoConnect::_token_GATEWAY, this, std::placeholders::_1));
    elm->addToken(String(FPSTR("NETMASK")), std::bind(&AutoConnect::_token_NETMASK, this, std::placeholders::_1));
    elm->addToken(String(FPSTR("CHANNEL")), std::bind(&AutoConnect::_token_CHANNEL, this, std::placeholders::_1));
    elm->addToken(String(FPSTR("DBM")), std::bind(&AutoConnect::_token_DBM, this, std::placeholders::_1));
  }
  else if (uri == String(AUTOCONNECT_URI_FAIL)) {

    // Setup /_ac/fail
    _menuTitle = FPSTR(AUTOCONNECT_MENUTEXT_FAILED);
    elm->setMold(_PAGE_FAIL);
    elm->addToken(String(FPSTR("HEAD")), std::bind(&AutoConnect::_token_HEAD, this, std::placeholders::_1));
    elm->addToken(String(FPSTR("CSS_BASE")), std::bind(&AutoConnect::_token_CSS_BASE, this, std::placeholders::_1));
    elm->addToken(String(FPSTR("CSS_TABLE")), std::bind(&AutoConnect::_token_CSS_TABLE, this, std::placeholders::_1));
    elm->addToken(String(FPSTR("CSS_LUXBAR")), std::bind(&AutoConnect::_token_CSS_LUXBAR, this, std::placeholders::_1));
    elm->addToken(String(FPSTR("MENU_PRE")), std::bind(&AutoConnect::_token_MENU_PRE, this, std::placeholders::_1));
    elm->addToken(String(FPSTR("MENU_AUX")), std::bind(&AutoConnect::_token_MENU_AUX, this, std::placeholders::_1));
    elm->addToken(String(FPSTR("MENU_POST")), std::bind(&AutoConnect::_token_MENU_POST, this, std::placeholders::_1));
    elm->addToken(String(FPSTR("STATION_STATUS")), std::bind(&AutoConnect::_token_STATION_STATUS, this, std::placeholders::_1));
  }
  else {
    delete elm;
    elm = nullptr;
  }

  // Restore the page transfer mode and the content build buffer
  // reserved size corresponding to each URI defined in structure
  // _pageBuildMode.
  if (elm) {
    for (uint8_t n = 0; n < sizeof(_pageBuildMode) / sizeof(PageTranserModeST); n++)
      if (!strcmp(_pageBuildMode[n].uri, uri.c_str())) {
        _responsePage->reserve(_pageBuildMode[n].rSize);
        _responsePage->chunked(_pageBuildMode[n].transMode);
        break;
      }

    // Regiter authentication method
    bool authCond = _apConfig.auth != AC_AUTH_NONE &&
                    _apConfig.authScope == AC_AUTHSCOPE_PORTAL &&
                    WiFi.status() == WL_CONNECTED &&
                    reqAuth;
    if (authCond) {
      HTTPAuthMethod  auth = _apConfig.auth == AC_AUTH_BASIC ? BASIC_AUTH : DIGEST_AUTH;
      String  failsContent = String(FPSTR(AutoConnect::_ELM_HTML_HEAD)) + String(F("</head><body>" AUTOCONNECT_TEXT_AUTHFAILED "</body></html>"));
      _responsePage->authentication(_apConfig.username.c_str(), _apConfig.password.c_str(), auth, AUTOCONNECT_AUTH_REALM, failsContent);
      AC_DBG_DUMB(",%s+%s/%s", auth == BASIC_AUTH ? "BASIC" : "DIGEST", _apConfig.username.c_str(), _apConfig.password.c_str());
    }
    else
      _responsePage->authentication(nullptr, nullptr);
  }

  return elm;
}<|MERGE_RESOLUTION|>--- conflicted
+++ resolved
@@ -2,13 +2,8 @@
  *  AutoConnect portal site web page implementation.
  *  @file   AutoConnectPage.cpp
  *  @author hieromon@gmail.com
-<<<<<<< HEAD
  *  @version    1.2.0
- *  @date   2020-04-17
-=======
- *  @version    1.1.7
  *  @date   2020-04-19
->>>>>>> d39545ce
  *  @copyright  MIT license.
  */
 
