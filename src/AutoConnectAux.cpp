--- conflicted
+++ resolved
@@ -2,15 +2,9 @@
  * Implementation of AutoConnectAux class.
  * @file AutoConnectAux.cpp
  * @author hieromon@gmail.com
-<<<<<<< HEAD
  * @version 1.4.0
- * @date 2022-07-14
+ * @date 2022-07-27
  * @copyright MIT license.
-=======
- * @version  1.3.6
- * @date 2022-07-27
- * @copyright  MIT license.
->>>>>>> 8f607626
  */
 #include <algorithm>
 #include "AutoConnectExt.hpp"
