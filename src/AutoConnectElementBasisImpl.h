--- conflicted
+++ resolved
@@ -181,7 +181,6 @@
 const String AutoConnectRadioBasis::toHTML(void) const {
   String  html = String("");
 
-<<<<<<< HEAD
   if (label.length()) {
     html = label;
     if (order == AC_Vertical)
@@ -197,25 +196,6 @@
     html += String(F("><label for=\"")) + id + String("\">") + value + String(F("</label>"));
     if (order == AC_Vertical)
       html += String(F("<br>"));
-=======
-  if (enable) {
-    if (label.length()) {
-      html = label;
-      if (order == AC_Vertical)
-        html += String(F("<br>"));
-    }
-    uint8_t n = 0;
-    for (const String value : _values) {
-      n++;
-      String  id = name + "_" + String(n);
-      html += String(F("<input type=\"radio\" name=\"")) + name + String(F("\" id=\"")) + id + String(F("\" value=\"")) + value + String("\"");
-      if (n == checked - 1)
-        html += String(F(" checked"));
-      html += String(F("><label for=\"")) + id + String("\">") + value + String(F("</label>"));
-      if (order == AC_Vertical)
-        html += String(F("<br>"));
-    }
->>>>>>> 1dc7586b
   }
   return html;
 }
@@ -265,7 +245,6 @@
 const String AutoConnectSelectBasis::toHTML(void) const {
   String  html = String("");
 
-<<<<<<< HEAD
   if (label.length())
     html = String(F("<label for=\"")) + name + String("\">") + label + String(F("</label>"));
   html += String(F("<select name=\"")) + name + String(F("\" id=\"")) + name + String("\">");
@@ -277,16 +256,6 @@
     html += ">" + option + String(F("</option>"));
   }
   html += String(F("</select>"));
-=======
-  if (enable) {
-    if (label.length())
-      html = String(F("<label for=\"")) + name + String("\">") + label + String(F("</label>"));
-    html += String(F("<select name=\"")) + name + String(F("\" id=\"")) + name + String("\">");
-    for (const String option : _options)
-      html += String(F("<option value=\"")) + option + "\">" + option + String(F("</option>"));
-    html += String(F("</select>"));
-  }
->>>>>>> 1dc7586b
   return html;
 }
 
